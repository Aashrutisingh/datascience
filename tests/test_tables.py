--- conflicted
+++ resolved
@@ -584,8 +584,6 @@
     z      | 1     | 10     | 1       | 10
     """)
 
-<<<<<<< HEAD
-=======
 def test_percentile(numbers_table):
     assert_equal(numbers_table.percentile(67), """
     count | points
@@ -596,7 +594,6 @@
     count | points
     3     | 2
     """)
->>>>>>> 44c63854
 
 ##################
 # Export/Display #
