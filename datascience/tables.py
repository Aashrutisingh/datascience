--- conflicted
+++ resolved
@@ -2515,10 +2515,7 @@
                 
         else:
             fig = make_subplots(rows = len(labels), cols = 1, vertical_spacing = 0.1, row_heights = subplot_heights)
-<<<<<<< HEAD
-=======
-
->>>>>>> bd583a54
+
             if width:
                 fig.update_layout(width = width)
 
