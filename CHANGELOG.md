## Changelog

All notable changes to this project will be documented in this file.

This project adheres to [Semantic Versioning](http://semver.org/).

<<<<<<< HEAD
### v0.16.0
* Includes additional plotly-based plotting methods `Table#iplot`, `Table#ibarh`, `Table#iscatter`, `Table#ihist`, and `Table#iscatter3d`
* New static methods `Table#interactive_plots` and `Table#static_plots` that redirect `Table#plot` to `Table#iplot`, `Table#barh` to `Table#ibarh`, etc. with same arguments
* New method `Table#scatter3d` that is a wrapper for `Table#iscatter3d` but _does not_ implement a matplotlib plot and raises a `RuntimeError` if called when interactive plots are not enabled
* Additional mapping options in `Marker#map_table`, including clustering, color scales, and area scales
* Data 8-friendly `datascience` reference notebook added to documentation using nbsphinx
=======
### v0.15.6
* Adds support for NumPy v1.18.0+.
>>>>>>> 68eeb138

### v0.15.5
* Fixes multiple bugs with the `Table#remove`.

### v0.15.4
* Fixes bug with grouping tables with np.float64('nan') type objects.

### v0.15.3
* Fixed a bug that was introduced by v0.15.1.

### v0.15.2
* Adds more flexibility to `Marker#map_table` for user-defined options for markers.

### v0.15.1
* Fixed a bug related to histogram shading

### v0.15.0
* Added support for shading part of a histogram, e.g., for highlighting
the tail of a distribution.

### v0.14.1
* Adds optional argument to `Table#from_df` that keeps the index when
converting from a Pandas dataframe.

### v0.14.0
* Declares all dependencies required for this package in requirements.txt.

### v0.13.6
* Adds a warning to help students realize why `Table.with_columns(...)` doesn't work.

### v0.13.5
* Adds support for other built-in tile sets other than `OpenStreetMap` to `Map`.

### v0.13.4
* Adds support to `Map#read_geojson` for reading in GeoJSON from links.

### v0.13.3
* `make_array` automatically chooses int64 data type instead of int32 on Windows.

### v0.13.2
* Changes default formatting of numbers in printed output to 12345 instead of 12,345.

### v0.13.1
* Allows for the following notations ("floating arguments") to be used with 
`Table#take` and `Table#exclude`: ex.`t.take(0, 1, 2, 3)` and `t.exclude(0, 2, 4)`.

### v0.13.0
* Removes deprecated argument for `Table#__init__`.

### v0.12.1
* Update mapping code to work with the latest version of Folium (0.9.1).

### v0.12.0
* Changes `Table#scatter`'s argument name of `colors` to `group` to mirror `Table#hist`.
* Makes a grouped scatterplot's legend identical to a group histogram's legend.

### v0.11.8
* Fixes bug where x-label doesn't show up for grouped histogram in certain conditions.

### v0.11.7
* Fixed bug where Table#hist was sometimes truncating the x-axis label.

### v0.11.6
* Fixes bug where error terms show up while plotting

### v0.11.5
* Fixes bug where joining tables that have columns that are already duplicated will sometimes join incorrectly.

### v0.11.4
* Fix bug where we warned inappropriately when passing a string to an `are.*` predicate.

### v0.11.3
* Switch from pandas.read_table to pandas.read_csv, to avoid deprecation warnings.  Shouldn't change the behavior of the library.

### v0.11.2
* `Table.append_column` now returns the table it is modifying.

### v0.11.1
* Add `shuffle` function to `Table`.

### v0.11.0
* Added `join` for multiple columns.

### v0.10.15
* Allow NumPy arrays to be appended into tables.

### v0.10.14
* Added optional formatters to "Table.with_column", "Table.with_columns", and "Table.append_column".  

### v0.10.13
* Warning added for comparing iterables using predicates incorrectly.

### v0.10.12
* 'move_column' added.

### v0.10.11
* Created new methods 'first' and 'last'.

### v0.10.10
* 'append_column' now returns the table it is modifying.

### v0.10.9
* 'move_to_end' and 'move_to_start' can now take integer labels.

### v0.10.8
* Fixes test suite and removes all deprecated code in the test suite caused by deprecated API calls from the
datascience library.

### v0.10.7

* Adds `hist_of_counts` function

### v0.10.6

* Fixes minor issues introduced by matplotlib 2.x upgrade (https://github.com/data-8/datascience/pull/315)

### v0.10.5

* Fixes a bug in HTML table generation (https://github.com/data-8/datascience/pull/315)

### v0.10.4

* Add `sample_proportions` function.

### v0.10.3

* Fix `OrderedDict` bug in `Table.hist`.

### v0.10.2

* Fix `CurrencyFormatter` to handle commas.
* Fix `Table.hist` to keep histograms in the order of the columns.

### v0.10.1

* Fix `join` so that it keeps all rows in the inner join of two tables.

### v0.10.0

* Added `group_barh` and `group_bar` to plot counts by a grouping category,
  a common use case.
* Added options to `hist` to produce a histogram for each group on a
  column.
* Deprecated Table method `pivot_hist`. Added an option to `hist` to
  simulate `pivot_hist`'s behavior.

### v0.9.5

* DistributionFormatter added.

### v0.9.4

* Fix bug for relabeled columns that had a format already.

### v0.9.3

* Circles bound to values determine the circle area, not radius.

### v0.9.2

* Scatter diagrams can take data-driven size and color parameters.

### v0.9.1

* Changed signature of `apply`, `hist`, and `bin` to accept multiple columns without a list
* Deprecate `hist` argument name `counts` in favor of `bin_column`
* Rename various positional args (technically could break some code, but won't)
* Unified `with_column` and `with_columns` (not a breaking change)
* Unified `group` and `groups` (not a breaking change)

### v0.9.0

* Added "Table.remove"

### v0.8.2

* Added `proportions_from_distribution` method to `datascience.util`.
  (993e3d2)
* `Table.column` now throws a descriptive `ValueError` instead of a `KeyError`
  when the column isn't in the table. (ef8b319)

### v0.8.0

**Breaking changes**

* Change default behavior of `table.sample` to `with_replacement=True` instead
  of `False`. (3717b67)

**Additions**

* Added `Map.copy`.
* Added `Map.overlay` which overlays a feature(s) on a new copy of Map.
  (315bb63e)

### v0.7.1

* Remove rogue print from `table.hist`

### v0.7.0

* Added predicates for string comparison: `containing` and `contained_in`. (#231)<|MERGE_RESOLUTION|>--- conflicted
+++ resolved
@@ -4,17 +4,15 @@
 
 This project adheres to [Semantic Versioning](http://semver.org/).
 
-<<<<<<< HEAD
 ### v0.16.0
 * Includes additional plotly-based plotting methods `Table#iplot`, `Table#ibarh`, `Table#iscatter`, `Table#ihist`, and `Table#iscatter3d`
 * New static methods `Table#interactive_plots` and `Table#static_plots` that redirect `Table#plot` to `Table#iplot`, `Table#barh` to `Table#ibarh`, etc. with same arguments
 * New method `Table#scatter3d` that is a wrapper for `Table#iscatter3d` but _does not_ implement a matplotlib plot and raises a `RuntimeError` if called when interactive plots are not enabled
 * Additional mapping options in `Marker#map_table`, including clustering, color scales, and area scales
 * Data 8-friendly `datascience` reference notebook added to documentation using nbsphinx
-=======
+
 ### v0.15.6
 * Adds support for NumPy v1.18.0+.
->>>>>>> 68eeb138
 
 ### v0.15.5
 * Fixes multiple bugs with the `Table#remove`.
