# datascience

A Berkeley library for introductory data science.

[![Gitter](https://badges.gitter.im/Join%20Chat.svg)](https://gitter.im/dsten/datascience?utm_source=badge&utm_medium=badge&utm_campaign=pr-badge)
[![Documentation Status](https://readthedocs.org/projects/datascience/badge/?version=master)](http://datascience.readthedocs.org/en/master/?badge=master)

_written by Professor [John DeNero](http://denero.org), Professor
[David Culler](http://www.cs.berkeley.edu/~culler),
[Sam Lau](https://github.com/samlau95), and [Alvin Wan](http://alvinwan.com)_

For an example of usage, see the [Berkeley Data 8 class](http://data8.org/).

[![Build Status](https://travis-ci.org/data-8/datascience.svg?branch=master)](https://travis-ci.org/data-8/datascience)
[![Coverage Status](https://coveralls.io/repos/dsten/datascience/badge.svg?branch=master&service=github)](https://coveralls.io/github/dsten/datascience?branch=master)

## Installation

Use `pip`:

```
pip install datascience
```

## Changelog

This project adheres to [Semantic Versioning](http://semver.org/).

<<<<<<< HEAD
### v0.11.0
* Added `join` for multiple columns.
=======

### v0.10.12
- 'move_column' added.

### v0.10.11
* Created new methods 'first' and 'last'.

### v0.10.10
* 'append_column' now returns the table it is modifying.

### v0.10.9
* 'move_to_end' and 'move_to_start' can now take integer labels.
>>>>>>> 1b0f190e

### v0.10.8
* Fixes test suite and removes all deprecated code in the test suite caused by deprecated API calls from the
datascience library.

### v0.10.7

* Adds `hist_of_counts` function

### v0.10.6

* Fixes minor issues introduced by matplotlib 2.x upgrade (https://github.com/data-8/datascience/pull/315)

### v0.10.5

* Fixes a bug in HTML table generation (https://github.com/data-8/datascience/pull/315)

### v0.10.4

* Add `sample_proportions` function.

### v0.10.3

* Fix `OrderedDict` bug in `Table.hist`.

### v0.10.2

* Fix `CurrencyFormatter` to handle commas.
* Fix `Table.hist` to keep histograms in the order of the columns.

### v0.10.1

* Fix `join` so that it keeps all rows in the inner join of two tables.

### v0.10.0

* Added `group_barh` and `group_bar` to plot counts by a grouping category,
  a common use case.
* Added options to `hist` to produce a histogram for each group on a
  column.
* Deprecated Table method `pivot_hist`. Added an option to `hist` to
  simulate `pivot_hist`'s behavior.

### v0.9.5

* DistributionFormatter added.

### v0.9.4

* Fix bug for relabeled columns that had a format already.

### v0.9.3

* Circles bound to values determine the circle area, not radius.

### v0.9.2

* Scatter diagrams can take data-driven size and color parameters.

### v0.9.1

* Changed signature of `apply`, `hist`, and `bin` to accept multiple columns without a list
* Deprecate `hist` argument name `counts` in favor of `bin_column`
* Rename various positional args (technically could break some code, but won't)
* Unified `with_column` and `with_columns` (not a breaking change)
* Unified `group` and `groups` (not a breaking change)

### v0.9.0

* Added "Table.remove"

### v0.8.2

* Added `proportions_from_distribution` method to `datascience.util`.
  (993e3d2)
* `Table.column` now throws a descriptive `ValueError` instead of a `KeyError`
  when the column isn't in the table. (ef8b319)

### v0.8.0

**Breaking changes**

* Change default behavior of `table.sample` to `with_replacement=True` instead
  of `False`. (3717b67)

**Additions**

* Added `Map.copy`.
* Added `Map.overlay` which overlays a feature(s) on a new copy of Map.
  (315bb63e)

### v0.7.1

* Remove rogue print from `table.hist`

### v0.7.0

* Added predicates for string comparison: `containing` and `contained_in`. (#231)

## Documentation

API reference is at http://data8.org/datascience/ .

## Developing

The required environment for installation and tests is the
[Anaconda Python3 distribution](http://continuum.io/downloads#py34)

If you encounter an `Image not found` error on **Mac OSX**, you may need an
[XQuartz upgrade](http://xquartz.macosforge.org/landing/).

Start by cloning this repository:

    git clone https://github.com/data-8/datascience

Install the dependencies into a [Conda environment][envs] with:

    conda env create -f osx_environment.yml -n datascience
    # For Linux, use
    conda env create -f linux_environment.yml -n datascience

[envs]: http://conda.pydata.org/docs/using/envs.html

Source the environment to use the correct packages while developing:

    source activate datascience
    # `source deactivate` will unload the environment

The above command must be run each time you develop in the package. You can also
install [direnv][direnv] to auto-load/unload the environment.

[direnv]: http://direnv.net/

Install `datascience` locally with:

    make install

Then, run the tests:

    make test

After that, go ahead and start hacking!

The `source activate datascience` command must be run each time you develop in
the package. Alternatively, you can install [direnv][direnv] to auto-load/unload
the environment.

Documentation is generated from the docstrings in the methods and is pushed online
at http://data8.org/datascience/ automatically. If you want to preview the docs
locally, use these commands:

    make docs       # Generates docs inside doc/ folder
    make serve_docs # Starts a local server to view docs

## Using Zenhub

We use [Zenhub](https://www.zenhub.io/) to organize development on this library.
To get started, go ahead and install the [Zenhub Chrome Extension][zenhub-extension].

[zenhub-extension]: https://chrome.google.com/webstore/detail/zenhub-for-github/ogcgkffhplmphkaahpmffcafajaocjbd?hl=en-US

Then navigate to [the issue board](#boards) or press `b`. You'll see a screen
that looks something like this:

![screenshot 2015-09-24 23 03 57](https://cloud.githubusercontent.com/assets/2468904/10094128/ddc05b92-6310-11e5-9a23-d51216370e89.png)

* **New Issues** are issues that are just created and haven't been prioritized.
* **Backlogged** issues are issues that are not high priority, like nice-to-have
  features.
* **To Do** issues are high priority and should get done ASAP, such as
  breaking bugs or functionality that we need to lecture on soon.
* Once someone has been assigned to an issue, that issue should be moved into
  the **In Progress** column.
* When the task is complete, we close the related issue.

### Example Workflow

1. John creates an issue called "Everything is breaking". It goes into the New
   Issues pipeline at first.
2. This issue is important, so John immediately moves it into the To Do
   pipeline. Since he has to go lecture for 61A, he doesn't assign it to himself
   right away.
3. Sam sees the issue, assigns himself to it, and moves it into the In Progress
   pipeline.
4. After everything is fixed, Sam closes the issue.

Here's another example.

1. Ani creates an issue asking for beautiful histograms. Like before, it goes
   into the New Issues pipeline.
2. John decides that the issue is not as high priority right now because other
   things are breaking, so he moves it into the Backlog pipeline.
3. When he has some more time, John assigns himself the issue and moves it into
   the In Progress pipeline.
4. Once the issue is finished, he closes the issue.

## Publishing

```
python setup.py sdist upload -r pypi
```<|MERGE_RESOLUTION|>--- conflicted
+++ resolved
@@ -26,10 +26,8 @@
 
 This project adheres to [Semantic Versioning](http://semver.org/).
 
-<<<<<<< HEAD
 ### v0.11.0
 * Added `join` for multiple columns.
-=======
 
 ### v0.10.12
 - 'move_column' added.
@@ -42,7 +40,6 @@
 
 ### v0.10.9
 * 'move_to_end' and 'move_to_start' can now take integer labels.
->>>>>>> 1b0f190e
 
 ### v0.10.8
 * Fixes test suite and removes all deprecated code in the test suite caused by deprecated API calls from the
