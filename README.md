--- conflicted
+++ resolved
@@ -26,10 +26,10 @@
 
 This project adheres to [Semantic Versioning](http://semver.org/).
 
-<<<<<<< HEAD
-### v0.9.6
-- 'append_column' now returns the table it is modifying.
-=======
+
+### v0.10.10
+* 'append_column' now returns the table it is modifying.
+
 ### v0.10.8
 * Fixes test suite and removes all deprecated code in the test suite caused by deprecated API calls from the
 datascience library.
@@ -71,7 +71,6 @@
   column.
 * Deprecated Table method `pivot_hist`. Added an option to `hist` to
   simulate `pivot_hist`'s behavior.
->>>>>>> 1e2a42e0
 
 ### v0.9.5
 
