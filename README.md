# datascience

A Berkeley library for introductory data science.

[![Gitter](https://badges.gitter.im/Join%20Chat.svg)](https://gitter.im/dsten/datascience?utm_source=badge&utm_medium=badge&utm_campaign=pr-badge)
[![Documentation Status](https://readthedocs.org/projects/datascience/badge/?version=master)](http://datascience.readthedocs.org/en/master/?badge=master)

_written by Professor [John DeNero](http://denero.org), Professor
[David Culler](http://www.cs.berkeley.edu/~culler),
[Sam Lau](https://github.com/samlau95), and [Alvin Wan](http://alvinwan.com)_

For an example of usage, see the [Berkeley Data 8 class](http://data8.org/).

[![Build Status](https://travis-ci.org/data-8/datascience.svg?branch=master)](https://travis-ci.org/data-8/datascience)
[![Coverage Status](https://coveralls.io/repos/dsten/datascience/badge.svg?branch=master&service=github)](https://coveralls.io/github/dsten/datascience?branch=master)

## Installation

Use `pip`:

```
pip install datascience
```

## Changelog

This project adheres to [Semantic Versioning](http://semver.org/).

### v0.10.14
<<<<<<< HEAD
=======
* Allow NumPy arrays to be appended into tables.

### v0.10.13
* Warning added for comparing iterables using predicates incorrectly.

### v0.10.12
* 'move_column' added.

### v0.10.11
* Created new methods 'first' and 'last'.

### v0.10.10
* 'append_column' now returns the table it is modifying.

### v0.10.9
* 'move_to_end' and 'move_to_start' can now take integer labels.

### v0.10.8
* Fixes test suite and removes all deprecated code in the test suite caused by deprecated API calls from the
datascience library.

### v0.10.7

* Adds `hist_of_counts` function

### v0.10.6

* Fixes minor issues introduced by matplotlib 2.x upgrade (https://github.com/data-8/datascience/pull/315)

### v0.10.5

* Fixes a bug in HTML table generation (https://github.com/data-8/datascience/pull/315)

### v0.10.4
>>>>>>> 426621ac

* Add `sample_proportions` function.

### v0.10.3

* Fix `OrderedDict` bug in `Table.hist`.

### v0.10.2

* Fix `CurrencyFormatter` to handle commas.
* Fix `Table.hist` to keep histograms in the order of the columns.

### v0.10.1

* Fix `join` so that it keeps all rows in the inner join of two tables.

### v0.10.0

* Added `group_barh` and `group_bar` to plot counts by a grouping category,
  a common use case.
* Added options to `hist` to produce a histogram for each group on a
  column.
* Deprecated Table method `pivot_hist`. Added an option to `hist` to
  simulate `pivot_hist`'s behavior.

### v0.9.5

* DistributionFormatter added.

### v0.9.4

* Fix bug for relabeled columns that had a format already.

### v0.9.3

* Circles bound to values determine the circle area, not radius.

### v0.9.2

* Scatter diagrams can take data-driven size and color parameters.

### v0.9.1

* Changed signature of `apply`, `hist`, and `bin` to accept multiple columns without a list
* Deprecate `hist` argument name `counts` in favor of `bin_column`
* Rename various positional args (technically could break some code, but won't)
* Unified `with_column` and `with_columns` (not a breaking change)
* Unified `group` and `groups` (not a breaking change)

### v0.9.0

* Added "Table.remove"

### v0.8.2

* Added `proportions_from_distribution` method to `datascience.util`.
  (993e3d2)
* `Table.column` now throws a descriptive `ValueError` instead of a `KeyError`
  when the column isn't in the table. (ef8b319)

### v0.8.0

**Breaking changes**

* Change default behavior of `table.sample` to `with_replacement=True` instead
  of `False`. (3717b67)

**Additions**

* Added `Map.copy`.
* Added `Map.overlay` which overlays a feature(s) on a new copy of Map.
  (315bb63e)

### v0.7.1

* Remove rogue print from `table.hist`

### v0.7.0

* Added predicates for string comparison: `containing` and `contained_in`. (#231)

## Documentation

API reference is at http://data8.org/datascience/ .

## Developing

The required environment for installation and tests is the
[Anaconda Python3 distribution](http://continuum.io/downloads#py34)

If you encounter an `Image not found` error on **Mac OSX**, you may need an
[XQuartz upgrade](http://xquartz.macosforge.org/landing/).

Start by cloning this repository:

    git clone https://github.com/data-8/datascience

Install the dependencies into a [Conda environment][envs] with:

    conda env create -f osx_environment.yml -n datascience
    # For Linux, use
    conda env create -f linux_environment.yml -n datascience

[envs]: http://conda.pydata.org/docs/using/envs.html

Source the environment to use the correct packages while developing:

    source activate datascience
    # `source deactivate` will unload the environment

The above command must be run each time you develop in the package. You can also
install [direnv][direnv] to auto-load/unload the environment.

[direnv]: http://direnv.net/

Install `datascience` locally with:

    make install

Then, run the tests:

    make test

After that, go ahead and start hacking!

The `source activate datascience` command must be run each time you develop in
the package. Alternatively, you can install [direnv][direnv] to auto-load/unload
the environment.

Documentation is generated from the docstrings in the methods and is pushed online
at http://data8.org/datascience/ automatically. If you want to preview the docs
locally, use these commands:

    make docs       # Generates docs inside doc/ folder
    make serve_docs # Starts a local server to view docs

## Using Zenhub

We use [Zenhub](https://www.zenhub.io/) to organize development on this library.
To get started, go ahead and install the [Zenhub Chrome Extension][zenhub-extension].

[zenhub-extension]: https://chrome.google.com/webstore/detail/zenhub-for-github/ogcgkffhplmphkaahpmffcafajaocjbd?hl=en-US

Then navigate to [the issue board](#boards) or press `b`. You'll see a screen
that looks something like this:

![screenshot 2015-09-24 23 03 57](https://cloud.githubusercontent.com/assets/2468904/10094128/ddc05b92-6310-11e5-9a23-d51216370e89.png)

* **New Issues** are issues that are just created and haven't been prioritized.
* **Backlogged** issues are issues that are not high priority, like nice-to-have
  features.
* **To Do** issues are high priority and should get done ASAP, such as
  breaking bugs or functionality that we need to lecture on soon.
* Once someone has been assigned to an issue, that issue should be moved into
  the **In Progress** column.
* When the task is complete, we close the related issue.

### Example Workflow

1. John creates an issue called "Everything is breaking". It goes into the New
   Issues pipeline at first.
2. This issue is important, so John immediately moves it into the To Do
   pipeline. Since he has to go lecture for 61A, he doesn't assign it to himself
   right away.
3. Sam sees the issue, assigns himself to it, and moves it into the In Progress
   pipeline.
4. After everything is fixed, Sam closes the issue.

Here's another example.

1. Ani creates an issue asking for beautiful histograms. Like before, it goes
   into the New Issues pipeline.
2. John decides that the issue is not as high priority right now because other
   things are breaking, so he moves it into the Backlog pipeline.
3. When he has some more time, John assigns himself the issue and moves it into
   the In Progress pipeline.
4. Once the issue is finished, he closes the issue.

## Publishing

```
python setup.py sdist upload -r pypi
```<|MERGE_RESOLUTION|>--- conflicted
+++ resolved
@@ -27,8 +27,6 @@
 This project adheres to [Semantic Versioning](http://semver.org/).
 
 ### v0.10.14
-<<<<<<< HEAD
-=======
 * Allow NumPy arrays to be appended into tables.
 
 ### v0.10.13
@@ -63,7 +61,6 @@
 * Fixes a bug in HTML table generation (https://github.com/data-8/datascience/pull/315)
 
 ### v0.10.4
->>>>>>> 426621ac
 
 * Add `sample_proportions` function.
 
